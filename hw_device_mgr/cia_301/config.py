from .data_types import CiA301DataType
from .command import CiA301Command, CiA301SimCommand, CiA301CommandException
from .sdo import CiA301SDO
from ..logging import Logging
from functools import cached_property


class CiA301Config:
    """
    CiA 301 device configuration interface.

    This class presents a high-level configuration interface to
    CiA 301 devices.  The class can scan the bus for devices and
    their models & positions.  Class instances correspond to a single
    device, and can initialize device parameter values from a
    configuration at init, and can upload and download SDO values
    during operation.

    It uses a low-level `CiA301Command` interface to scan the bus and
    upload/download object dictionary values, and presents a
    high-level interface for manipulating devices.

    This abstract class must be subclassed and `command_class` defined
    in order to read/write dictionary objects from/to devices.
    """

    data_type_class = CiA301DataType
    command_class = CiA301Command
    sdo_class = CiA301SDO

    init_params_nv = True

    logger = Logging(__name__)

    # Mapping of model_id to a dict of (index, subindex) to SDO object
    _model_sdos = dict()
    # Mapping of model_id to a dict of (index, subindex) to DC object
    _model_dcs = dict()

    def __init__(self, address=None, model_id=None):
        self.address = address
        self.model_id = self.format_model_id(model_id)

    @classmethod
    def format_model_id(cls, model_id):
        assert None not in model_id
        return tuple(cls.data_type_class.uint32(i) for i in model_id)

    @property
    def vendor_id(self):
        return self.model_id[0]

    @property
    def product_code(self):
        return self.model_id[1]

    @property
    def bus(self):
        return self.address[0]

    @property
    def position(self):
        return self.address[1]

    @classmethod
    def command(cls):
        if not hasattr(cls, "_command_objs"):
            cls._command_objs = dict()
        if cls.__name__ not in cls._command_objs:
            cls._command_objs[cls.__name__] = cls.command_class()
        return cls._command_objs[cls.__name__]

    def __repr__(self):
        cname = self.__class__.__name__
        return f"<{cname} addr {self.address} model {self.model_id}>"

    #
    # Object dictionary
    #

    @classmethod
    def add_device_sdos(cls, sdo_data):
        """Add device model object dictionary descriptions."""
        for model_id, sdos in sdo_data.items():
            sdos_new = dict()
            for ix, sd in sdos.items():
                ix = cls.sdo_ix(ix)
                if ix in sdos_new:
                    raise KeyError(f"Duplicate SDO index {ix}")
                if isinstance(sd, cls.sdo_class):
                    sdos_new[ix] = sd
                else:
                    sdos_new[ix] = cls.sdo_class(**sd)
            cls._model_sdos[model_id] = sdos_new
        assert cls._model_sdos
        assert None not in cls._model_sdos

    @classmethod
    def sdo_ix(cls, ix):
        if isinstance(ix, str):
            ix = cls.sdo_class.parse_idx_str(ix)
        elif isinstance(ix, int):
            ix = (ix, 0)
        dtc = cls.data_type_class
        ix = (dtc.uint16(ix[0]), dtc.uint8(ix[1]))
        return ix

    @cached_property
    def sdos(self):
        assert self.model_id in self._model_sdos
        return self._model_sdos[self.model_id].values()

    def sdo(self, ix):
        if isinstance(ix, self.sdo_class):
            return ix
        ix = self.sdo_ix(ix)
        return self._model_sdos[self.model_id][ix]

    @classmethod
    def add_device_dcs(cls, dcs_data):
        """Add device model distributed clock descriptions."""
        for model_id, dcs in dcs_data.items():
            assert isinstance(dcs, list)
            cls._model_dcs[model_id] = dcs
        assert None not in cls._model_dcs

    def dcs(self):
        """Get list of distributed clocks for this device."""
        return self._model_dcs[self.model_id]

<<<<<<< HEAD
=======
    def dump_param_values(self):
        res = dict()
        for sdo in self.sdos:
            try:
                res[sdo] = self.upload(sdo, stderr_to_devnull=True)
            except CiA301CommandException as e:
                # Objects may not exist, like variable length PDO mappings
                self.logger.debug(f"Upload {sdo} failed:  {e}")
                pass
        return res

>>>>>>> ad8f4293
    #
    # Param read/write
    #

    def upload(self, sdo, **kwargs):
        # Get SDO object
        sdo = self.sdo(sdo)
        res_raw = self.command().upload(
            address=self.address,
            index=sdo.index,
            subindex=sdo.subindex,
            datatype=sdo.data_type,
            **kwargs,
        )
        return sdo.data_type(res_raw)

<<<<<<< HEAD
    def download(self, sdo, val, dry_run=False, force=False):
=======
    def download(self, sdo, val, dry_run=False, force=False, **kwargs):
>>>>>>> ad8f4293
        # Get SDO object
        sdo = self.sdo(sdo)
        if not force:
            # Check before setting value to avoid unnecessary NVRAM writes
            res_raw = self.command().upload(
                address=self.address,
                index=sdo.index,
                subindex=sdo.subindex,
                datatype=sdo.data_type,
<<<<<<< HEAD
=======
                **kwargs,
>>>>>>> ad8f4293
            )
            if sdo.data_type(res_raw) == val:
                return  # SDO value already correct
        if dry_run:
            self.logger.info(f"Dry run:  download {val} to {sdo}")
            return
        self.logger.info(f"{self} param download {sdo} = {val}")
        self.command().download(
            address=self.address,
            index=sdo.index,
            subindex=sdo.subindex,
            value=val,
            datatype=sdo.data_type,
            **kwargs,
        )

    #
    # Device configuration
    #

    _device_config = list()

    @classmethod
    def set_device_config(cls, config):
        """
        Set the device configuration.

        `config` is a `list` of configurations in a `dict`.

        Each configuration matches a specific device model at any
        among a set of specific bus positions; keys for matching a
        device:

        - `vendor_id`, `product_code`:  `int` values for matching device
          model
        - `bus`:  Bus `int` value
        - `positions`:  `list` of matching `int` positions on bus

        Each configuration provides these keys:

        - `sync_manager`:  `dict` of synchronization manager `int` IDs
          to configuration data:
          - `dir`:  `str`, `out` or `in`; all SM types
          - `pdo_mapping`:  PDO mapping SM types only; `dict`:
            - `index`:  Index of PDO mapping object
            - `entries`:  Dictionary objects to be mapped;  `dict`:
              - `index`:  Index of dictionary object, e.g. "6041h" or "1A00-03h"
              - `name`:  Name, a handle for the data object
              - `bits`:  Instead of `name`, break out individual bits,
                 names specified by a `list`

        - `param_values`:  `dict` of `<idx>-<subidx>h`-format object
          dictionary keys to values; values may be a single scalar
          applied to all `positions`, or a `list` of scalars applied
          to corresponding entries in `positions`
        """
        assert config
        cls._device_config.clear()
        cls._device_config.extend(config)

    @classmethod
    def munge_config(cls, config_raw, position):
        config_cooked = config_raw.copy()
        # Convert model ID ints
        model_id = (config_raw["vendor_id"], config_raw["product_code"])
        model_id = cls.format_model_id(model_id)
        config_cooked["vendor_id"], config_cooked["product_code"] = model_id
        # Flatten out param_values key
        config_cooked["param_values"] = dict()
        for ix, val in config_raw.get("param_values", dict()).items():
            ix = cls.sdo_class.parse_idx_str(ix)
            if isinstance(val, list):
                pos_ix = config_raw["positions"].index(position)
                val = val[pos_ix]
            config_cooked["param_values"][ix] = val
        # Return pruned config dict
        return config_cooked

    @classmethod
    def gen_config(cls, model_id, address):
        bus, position = address
        # Find matching config
        for conf in cls._device_config:
            if "vendor_id" not in conf:
                continue  # In tests only
            if model_id != (conf["vendor_id"], conf["product_code"]):
                continue
            if bus != conf["bus"]:
                continue
            if position not in conf["positions"]:
                continue
            break
        else:
            raise KeyError(f"No config for device at {address}")
        # Prune & return config
        return cls.munge_config(conf, position)

    @cached_property
    def config(self):
        return self.gen_config(self.model_id, self.address)

    def get_device_params_nv(self):
        """
        Return whether device is in non-volatile params mode.

        Drives with parameter volatile/non-volatile mode must overload
        this.
        """
        return False

    def set_device_params_nv(self, nv=True, dry_run=False):
        """
        Set device params to non-volatile/volatile mode.

        Drives with parameter volatile/non-volatile mode must overload
        this.
        """
        pass

    def initialize_params(self, dry_run=False):
        if self.init_params_nv:
            # To save NVRAM wear, don't write if all params are correct
            all_correct = True
            for sdo, value in self.config["param_values"].items():
                if self.upload(sdo) != value:
                    all_correct = False
                    break
            if all_correct:
                self.logger.info(f"{self} param values already correct")
                return
            # Save current NV mode setting & set NV mode
            self._old_device_params_nv = self.get_device_params_nv()
            self.logger.info(f"{self} setting device params in NV mode)")
            self.set_device_params_nv(dry_run=dry_run)
        else:
            self.logger.info(f"{self} setting device params in volatile mode)")

        # Something needs changing
        for sdo, value in self.config["param_values"].items():
            self.download(sdo, value, dry_run=dry_run, force=True)

        if self.init_params_nv and not self._old_device_params_nv:
            self.logger.info(
                f"{self} returning device params to volatile mode)"
            )
            self.set_device_params_nv(
                nv=self._old_device_params_nv, dry_run=dry_run
            )

    #
    # Scan bus device config factory
    #

    @classmethod
    def scan_bus(cls, bus=0, **kwargs):
        """Return a `list` of configuration objects for each device."""
        res = list()
        for address, model_id in cls.command().scan_bus(bus=bus, **kwargs):
            model_id = cls.format_model_id(model_id)
            config = cls(address=address, model_id=model_id, **kwargs)
            res.append(config)
        return res


class CiA301SimConfig(CiA301Config):
    """Configuration for simulated devices with simulated command."""

    command_class = CiA301SimCommand

    @classmethod
    def init_sim(cls, *, sim_device_data):
        assert sim_device_data
        sdo_data = dict()
        for address, data in sim_device_data.items():
            sdo_data[address] = cls._model_sdos.get(data["model_id"], dict())
        cls.command_class.init_sim(
            sim_device_data=sim_device_data, sdo_data=sdo_data
        )<|MERGE_RESOLUTION|>--- conflicted
+++ resolved
@@ -128,8 +128,6 @@
         """Get list of distributed clocks for this device."""
         return self._model_dcs[self.model_id]
 
-<<<<<<< HEAD
-=======
     def dump_param_values(self):
         res = dict()
         for sdo in self.sdos:
@@ -141,7 +139,6 @@
                 pass
         return res
 
->>>>>>> ad8f4293
     #
     # Param read/write
     #
@@ -158,11 +155,7 @@
         )
         return sdo.data_type(res_raw)
 
-<<<<<<< HEAD
-    def download(self, sdo, val, dry_run=False, force=False):
-=======
     def download(self, sdo, val, dry_run=False, force=False, **kwargs):
->>>>>>> ad8f4293
         # Get SDO object
         sdo = self.sdo(sdo)
         if not force:
@@ -172,10 +165,7 @@
                 index=sdo.index,
                 subindex=sdo.subindex,
                 datatype=sdo.data_type,
-<<<<<<< HEAD
-=======
                 **kwargs,
->>>>>>> ad8f4293
             )
             if sdo.data_type(res_raw) == val:
                 return  # SDO value already correct
