import pytest
from unittest.mock import MagicMock, patch
from ...ethercat.tests.base_test_class import BaseEtherCATTestClass
from ...hal.tests.base_test_class import BaseHALTestClass
from ..data_types import LCECDataType
from ..sdo import LCECSDO
from ..command import LCECSimCommand
from ..config import LCECSimConfig
from .bogus_devices.device import (
    BogusLCECDevice,
    BogusLCECV1Servo,
    BogusLCECV2Servo,
    BogusLCECV1IO,
)


class BaseLCECTestClass(BaseEtherCATTestClass, BaseHALTestClass):

    # Classes under test in this module
    data_type_class = LCECDataType
    sdo_class = LCECSDO
    command_class = LCECSimCommand
    config_class = LCECSimConfig
    device_class = BogusLCECDevice
    device_model_classes = BogusLCECV1Servo, BogusLCECV2Servo, BogusLCECV1IO

    @classmethod
    def lcec_data_type(cls, type_str):
        if not hasattr(cls, "_lcec_data_type_map"):
            assert issubclass(
                cls.data_type_class, LCECDataType
            ), f"{cls.data_type_class} is not subclass of LCECDataType"
            dtm = cls._lcec_data_type_map = dict()
            for dt in cls.data_type_class.all_types():
                if hasattr(dt, "igh_type"):
                    dtm[dt.igh_type] = dt
        return cls._lcec_data_type_map[type_str]

    @pytest.fixture
    def mock_ethercat_command(self):
        """
        Emulate IgH EtherCAT master `ethercat` command-line utility.

        Realistic results from `slaves`, `upload` and `download`
        commands.  Patches `subprocess.check_output()`.
        """

        def emulate_ethercat_command(args, **kwargs):
<<<<<<< HEAD
            # kwargs might be set by `subprocess.check_output`; check known args
            kwargs.pop("stderr", None)
            assert not kwargs, f"Non-empty kwargs:  {kwargs}"
=======
>>>>>>> ba173f0a
            print(f'mocking command: {" ".join(args)}')
            print(f"  subprocess.check_output kwargs: {repr(kwargs)}")
            # Parse out args, kwargs
            assert args.pop(0) == "ethercat"
            cmd = args.pop(0)
            kwargs = dict()
            for ix, arg in reversed(list(enumerate(args))):
                if not arg.startswith("--"):
                    continue
                if "=" in arg:
                    k, v = arg[2:].split("=")
                else:
                    k, v = (arg[2:], True)
                kwargs[k] = v
                args.pop(ix)
            # Emulate commands
            if cmd in ("upload", "download"):
                ix = tuple(int(x, 16) for x in (args.pop(0), args.pop(0)))
                dtc = self.data_type_class
                ix = tuple([dtc.uint16(ix[0]), dtc.uint8(ix[1])])
                dt = self.lcec_data_type(kwargs["type"])
                sdo = self.sdo_class(
                    index=ix[0], subindex=ix[1], data_type=dt.shared_name
                )
                address = (int(kwargs["master"]), int(kwargs["position"]))
                params = self.command_class.sim_sdo_values[address]
                if cmd == "download":
                    val = args.pop(0)
                    assert val is not None
                    val = sdo.data_type(val)
                    print(f"  download {sdo} = {val}")
                    params[ix] = val
                    return b""
                else:  # upload
                    val = params[ix] or 0
                    res = (
                        f"0x{val:04x} {val:d}"
                        if isinstance(val, int)
                        else str(val)
                    )
                    print(f'  upload {sdo} = {val} "{res}"')
                    return res.encode()
            elif cmd == "slaves":
                res = ""
                for data in self.command_class.sim_device_data.values():
                    _res = "=== Master {bus}, Slave {position} ===\n"
                    _res += "Identity:\n"
                    _res += "  Vendor Id:       0x{vendor_id:08x}\n"
                    _res += "  Product code:    0x{product_code:08x}\n"
                    res += _res.format(**data)
                print(f"  slaves:\n{res}")
                return res.encode()
            else:
                print(f"{cmd}:  (unhandled)")
                return b""

        # Patch in a mock object to run check_output()
        mock_cmd = MagicMock(
            name="mock_ethercat_command", side_effect=emulate_ethercat_command
        )
        patch("subprocess.check_output", new=mock_cmd).start()
        yield mock_cmd
        patch.stopall()

    @pytest.fixture
    def extra_fixtures(self, mock_ethercat_command, mock_hal, device_xml):
        pass<|MERGE_RESOLUTION|>--- conflicted
+++ resolved
@@ -46,12 +46,9 @@
         """
 
         def emulate_ethercat_command(args, **kwargs):
-<<<<<<< HEAD
             # kwargs might be set by `subprocess.check_output`; check known args
             kwargs.pop("stderr", None)
             assert not kwargs, f"Non-empty kwargs:  {kwargs}"
-=======
->>>>>>> ba173f0a
             print(f'mocking command: {" ".join(args)}')
             print(f"  subprocess.check_output kwargs: {repr(kwargs)}")
             # Parse out args, kwargs
